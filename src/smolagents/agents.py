#!/usr/bin/env python
# coding=utf-8

# Copyright 2024 The HuggingFace Inc. team. All rights reserved.
#
# Licensed under the Apache License, Version 2.0 (the "License");
# you may not use this file except in compliance with the License.
# You may obtain a copy of the License at
#
#     http://www.apache.org/licenses/LICENSE-2.0
#
# Unless required by applicable law or agreed to in writing, software
# distributed under the License is distributed on an "AS IS" BASIS,
# WITHOUT WARRANTIES OR CONDITIONS OF ANY KIND, either express or implied.
# See the License for the specific language governing permissions and
# limitations under the License.
import importlib
import inspect
import json
import os
import re
import tempfile
import textwrap
import time
import openai
from datetime import datetime
from collections import deque
from logging import getLogger
from pathlib import Path
from typing import TYPE_CHECKING, Any, Callable, Dict, Generator, List, Optional, Set, Tuple, TypedDict, Union

import jinja2
import yaml
from huggingface_hub import create_repo, metadata_update, snapshot_download, upload_folder
from jinja2 import StrictUndefined, Template
from rich.console import Group
from rich.panel import Panel
from rich.rule import Rule
from rich.text import Text


if TYPE_CHECKING:
    import PIL.Image

from .agent_types import AgentAudio, AgentImage, AgentType, handle_agent_output_types
from .default_tools import TOOL_MAPPING, FinalAnswerTool
from .local_python_executor import BASE_BUILTIN_MODULES, LocalPythonExecutor, PythonExecutor, fix_final_answer_code
from .memory import ActionStep, AgentMemory, FinalAnswerStep, PlanningStep, SystemPromptStep, TaskStep, ToolCall
from .models import (
    ChatMessage,
    MessageRole,
)
from .monitoring import (
    YELLOW_HEX,
    AgentLogger,
    LogLevel,
    Monitor,
)
from .remote_executors import DockerExecutor, E2BExecutor
from .tools import Tool
from .utils import (
    AgentError,
    AgentExecutionError,
    AgentGenerationError,
    AgentMaxStepsError,
    AgentParsingError,
    AgentToolCallError,
    AgentToolExecutionError,
    is_valid_name,
    make_init_file,
    parse_code_blobs,
    truncate_content,
)

logger = getLogger(__name__)


def get_variable_names(self, template: str) -> Set[str]:
    pattern = re.compile(r"\{\{([^{}]+)\}\}")
    return {match.group(1).strip() for match in pattern.finditer(template)}


def populate_template(template: str, variables: Dict[str, Any]) -> str:
    compiled_template = Template(template, undefined=StrictUndefined)
    try:
        return compiled_template.render(**variables)
    except Exception as e:
        raise Exception(f"Error during jinja template rendering: {type(e).__name__}: {e}")


class PlanningPromptTemplate(TypedDict):
    """
    Prompt templates for the planning step.

    Args:
        plan (`str`): Initial plan prompt.
        update_plan_pre_messages (`str`): Update plan pre-messages prompt.
        update_plan_post_messages (`str`): Update plan post-messages prompt.
    """

    plan: str
    update_plan_pre_messages: str
    update_plan_post_messages: str


class ManagedAgentPromptTemplate(TypedDict):
    """
    Prompt templates for the managed agent.

    Args:
        task (`str`): Task prompt.
        report (`str`): Report prompt.
    """

    task: str
    report: str


class FinalAnswerPromptTemplate(TypedDict):
    """
    Prompt templates for the final answer.

    Args:
        pre_messages (`str`): Pre-messages prompt.
        post_messages (`str`): Post-messages prompt.
    """

    pre_messages: str
    post_messages: str


class PromptTemplates(TypedDict):
    """
    Prompt templates for the agent.

    Args:
        system_prompt (`str`): System prompt.
        planning ([`~agents.PlanningPromptTemplate`]): Planning prompt templates.
        managed_agent ([`~agents.ManagedAgentPromptTemplate`]): Managed agent prompt templates.
        final_answer ([`~agents.FinalAnswerPromptTemplate`]): Final answer prompt templates.
    """

    system_prompt: str
    planning: PlanningPromptTemplate
    managed_agent: ManagedAgentPromptTemplate
    final_answer: FinalAnswerPromptTemplate


EMPTY_PROMPT_TEMPLATES = PromptTemplates(
    system_prompt="",
    planning=PlanningPromptTemplate(
        initial_plan="",
        update_plan_pre_messages="",
        update_plan_post_messages="",
    ),
    managed_agent=ManagedAgentPromptTemplate(task="", report=""),
    final_answer=FinalAnswerPromptTemplate(pre_messages="", post_messages=""),
)


class MultiStepAgent:
    """
    Agent class that solves the given task step by step, using the ReAct framework:
    While the objective is not reached, the agent will perform a cycle of action (given by the LLM) and observation (obtained from the environment).

    Args:
        tools (`list[Tool]`): [`Tool`]s that the agent can use.
        model (`Callable[[list[dict[str, str]]], ChatMessage]`): Model that will generate the agent's actions.
        prompt_templates ([`~agents.PromptTemplates`], *optional*): Prompt templates.
        max_steps (`int`, default `20`): Maximum number of steps the agent can take to solve the task.
        tool_parser (`Callable`, *optional*): Function used to parse the tool calls from the LLM output.
        add_base_tools (`bool`, default `False`): Whether to add the base tools to the agent's tools.
        verbosity_level (`LogLevel`, default `LogLevel.INFO`): Level of verbosity of the agent's logs.
        grammar (`dict[str, str]`, *optional*): Grammar used to parse the LLM output.
        managed_agents (`list`, *optional*): Managed agents that the agent can call.
        step_callbacks (`list[Callable]`, *optional*): Callbacks that will be called at each step.
        planning_interval (`int`, *optional*): Interval at which the agent will run a planning step.
        name (`str`, *optional*): Necessary for a managed agent only - the name by which this agent can be called.
        description (`str`, *optional*): Necessary for a managed agent only - the description of this agent.
        provide_run_summary (`bool`, *optional*): Whether to provide a run summary when called as a managed agent.
        final_answer_checks (`list`, *optional*): List of Callables to run before returning a final answer for checking validity.
    """

    def __init__(
        self,
        tools: List[Tool],
        model: Callable[[List[Dict[str, str]]], ChatMessage],
        prompt_templates: Optional[PromptTemplates] = None,
        max_steps: int = 20,
        add_base_tools: bool = False,
        verbosity_level: LogLevel = LogLevel.INFO,
        grammar: Optional[Dict[str, str]] = None,
        managed_agents: Optional[List] = None,
        step_callbacks: Optional[List[Callable]] = None,
        planning_interval: Optional[int] = None,
        name: Optional[str] = None,
        description: Optional[str] = None,
        provide_run_summary: bool = False,
        final_answer_checks: Optional[List[Callable]] = None,
<<<<<<< HEAD
        logs_dir: str = None,
=======
        logger: Optional[AgentLogger] = None,
>>>>>>> 79833785
    ):
        self.agent_name = self.__class__.__name__
        self.model = model
        self.prompt_templates = prompt_templates or EMPTY_PROMPT_TEMPLATES
        if prompt_templates is not None:
            missing_keys = set(EMPTY_PROMPT_TEMPLATES.keys()) - set(prompt_templates.keys())
            assert not missing_keys, (
                f"Some prompt templates are missing from your custom `prompt_templates`: {missing_keys}"
            )
            for key in EMPTY_PROMPT_TEMPLATES.keys():
                for subkey in EMPTY_PROMPT_TEMPLATES[key]:
                    assert subkey in prompt_templates[key], (
                        f"Some prompt templates are missing from your custom `prompt_templates`: {subkey} under {key}"
                    )
        self.max_steps = max_steps
        self.step_number = 0
        self.grammar = grammar
        self.planning_interval = planning_interval
        self.state = {}
        self.name = self._validate_name(name)
        self.description = description
        self.provide_run_summary = provide_run_summary
        self.final_answer_checks = final_answer_checks
        self._logs_dir = logs_dir

        self._setup_managed_agents(managed_agents)
        self._setup_tools(tools, add_base_tools)
        self._validate_tools_and_managed_agents(tools, managed_agents)

        self.system_prompt = self.initialize_system_prompt()
        self.input_messages = None
        self.task = None
        self.memory = AgentMemory(self.system_prompt)
<<<<<<< HEAD
        self.logger = AgentLogger(level=verbosity_level)
        self.monitor = Monitor(self.model, self.logger, self._logs_dir)
=======

        if logger is None:
            self.logger = AgentLogger(level=verbosity_level)
        else:
            self.logger = logger

        self.monitor = Monitor(self.model, self.logger)
>>>>>>> 79833785
        self.step_callbacks = step_callbacks if step_callbacks is not None else []
        self.step_callbacks.append(self.monitor.update_metrics)

    def _validate_name(self, name: str | None) -> str | None:
        if name is not None and not is_valid_name(name):
            raise ValueError(f"Agent name '{name}' must be a valid Python identifier and not a reserved keyword.")
        return name

    def _setup_managed_agents(self, managed_agents):
        self.managed_agents = {}
        if managed_agents:
            assert all(agent.name and agent.description for agent in managed_agents), (
                "All managed agents need both a name and a description!"
            )
            self.managed_agents = {agent.name: agent for agent in managed_agents}

    def _setup_tools(self, tools, add_base_tools):
        assert all(isinstance(tool, Tool) for tool in tools), "All elements must be instance of Tool (or a subclass)"
        self.tools = {tool.name: tool for tool in tools}
        if add_base_tools:
            self.tools.update(
                {
                    name: cls()
                    for name, cls in TOOL_MAPPING.items()
                    if name != "python_interpreter" or self.__class__.__name__ == "ToolCallingAgent"
                }
            )
        self.tools.setdefault("final_answer", FinalAnswerTool())

    def _validate_tools_and_managed_agents(self, tools, managed_agents):
        tool_and_managed_agent_names = [tool.name for tool in tools]
        if managed_agents is not None:
            tool_and_managed_agent_names += [agent.name for agent in managed_agents]
        if self.name:
            tool_and_managed_agent_names.append(self.name)
        if len(tool_and_managed_agent_names) != len(set(tool_and_managed_agent_names)):
            raise ValueError(
                "Each tool or managed_agent should have a unique name! You passed these duplicate names: "
                f"{[name for name in tool_and_managed_agent_names if tool_and_managed_agent_names.count(name) > 1]}"
            )

    def run(
        self,
        task: str,
        stream: bool = False,
        reset: bool = True,
        images: Optional[List["PIL.Image.Image"]] = None,
        additional_args: Optional[Dict] = None,
        max_steps: Optional[int] = None,
    ):
        """
        Run the agent for the given task.

        Args:
            task (`str`): Task to perform.
            stream (`bool`): Whether to run in a streaming way.
            reset (`bool`): Whether to reset the conversation or keep it going from previous run.
            images (`list[PIL.Image.Image]`, *optional*): Image(s) objects.
            additional_args (`dict`, *optional*): Any other variables that you want to pass to the agent run, for instance images or dataframes. Give them clear names!
            max_steps (`int`, *optional*): Maximum number of steps the agent can take to solve the task. if not provided, will use the agent's default value.

        Example:
        ```py
        from smolagents import CodeAgent
        agent = CodeAgent(tools=[])
        agent.run("What is the result of 2 power 3.7384?")
        ```
        """
        if 'PARENT_STEP_NUMBER' in os.environ:
            self._parent_step_number = int(os.environ['PARENT_STEP_NUMBER'])
            os.makedirs(os.path.join(self._logs_dir, f"{self._parent_step_number}"), exist_ok=True)
        else:
            self._parent_step_number = 0
        max_steps = max_steps or self.max_steps
        self.task = task
        self.interrupt_switch = False
        if additional_args is not None:
            self.state.update(additional_args)
            self.task += f"""
You have been provided with these additional arguments, that you can access using the keys as variables in your python code:
{str(additional_args)}."""

        self.system_prompt = self.initialize_system_prompt()
        self.memory.system_prompt = SystemPromptStep(system_prompt=self.system_prompt)
        if reset:
            self.memory.reset()
            self.monitor.reset()

        self.logger.log_task(
            content=self.task.strip(),
            subtitle=f"{type(self.model).__name__} - {(self.model.model_id if hasattr(self.model, 'model_id') else '')}",
            level=LogLevel.INFO,
            title=self.name if hasattr(self, "name") else None,
        )
        self.memory.steps.append(TaskStep(task=self.task, task_images=images))

        if getattr(self, "python_executor", None):
            self.python_executor.send_variables(variables=self.state)
            self.python_executor.send_tools({**self.tools, **self.managed_agents})

        if stream:
            # The steps are returned as they are executed through a generator to iterate on.
            return self._run(task=self.task, max_steps=max_steps, images=images)
        # Outputs are returned only at the end. We only look at the last step.
        return deque(self._run(task=self.task, max_steps=max_steps, images=images), maxlen=1)[0].final_answer

    def _run(
        self, task: str, max_steps: int, images: List["PIL.Image.Image"] | None = None
    ) -> Generator[ActionStep | AgentType, None, None]:
        final_answer = None
        self.step_number = 1
        while final_answer is None and self.step_number <= max_steps:
            if self.interrupt_switch:
                raise AgentError("Agent interrupted.", self.logger)
            step_start_time = time.time()
            if self.planning_interval is not None and (
                self.step_number == 1 or (self.step_number - 1) % self.planning_interval == 0
            ):
                planning_step = self._create_planning_step(
                    task, is_first_step=(self.step_number == 1), step=self.step_number
                )
                self.memory.steps.append(planning_step)
                yield planning_step
            action_step = self._create_action_step(step_start_time, images)
            try:
                final_answer = self._execute_step(task, action_step)
            except AgentGenerationError as e:
                # Agent generation errors are not caused by a Model error but an implementation error: so we should raise them and exit.
                raise e
            except AgentError as e:
                # Other AgentError types are caused by the Model, so we should log them and iterate.
                action_step.error = e
            finally:
                self._finalize_step(action_step, step_start_time)
                self.memory.steps.append(action_step)
                yield action_step
                self.step_number += 1

        if final_answer is None and self.step_number == max_steps + 1:
            final_answer = self._handle_max_steps_reached(task, images, step_start_time)
            yield action_step
        yield FinalAnswerStep(handle_agent_output_types(final_answer))

    def _create_action_step(self, step_start_time: float, images: List["PIL.Image.Image"] | None) -> ActionStep:
        return ActionStep(step_number=self.step_number, start_time=step_start_time, observations_images=images)

    def _execute_step(self, task: str, memory_step: ActionStep) -> Union[None, Any]:
<<<<<<< HEAD
        if self.planning_interval is not None and self.step_number % self.planning_interval == 1:
            self.planning_step(task, is_first_step=(self.step_number == 1), step=self.step_number)
        ll = f"# Step {self.step_number} @ {datetime.now().strftime('%Y-%m-%d %H:%M:%S')}"
        self.logger.log_rule(ll, level=LogLevel.INFO)
        if self._parent_step_number == 0:
            pth = os.path.join(self._logs_dir, f"summary.md")
        else:
            pth = os.path.join(self._logs_dir, f"{self._parent_step_number}", f"summary.md")
        with open(pth, 'a') as wfp:
            wfp.write(ll + '\n')
=======
        self.logger.log_rule(f"Step {self.step_number}", level=LogLevel.INFO)
>>>>>>> 79833785
        final_answer = self.step(memory_step)
        if final_answer is not None and self.final_answer_checks:
            self._validate_final_answer(final_answer)
        return final_answer

    def _validate_final_answer(self, final_answer: Any):
        for check_function in self.final_answer_checks:
            try:
                assert check_function(final_answer, self.memory)
            except Exception as e:
                raise AgentError(f"Check {check_function.__name__} failed with error: {e}", self.logger)

    def _finalize_step(self, memory_step: ActionStep, step_start_time: float):
        memory_step.end_time = time.time()
        memory_step.duration = memory_step.end_time - step_start_time
        for callback in self.step_callbacks:
            # For compatibility with old callbacks that don't take the agent as an argument
            callback(memory_step) if len(inspect.signature(callback).parameters) == 1 else callback(
                memory_step, agent=self
            )

    def _handle_max_steps_reached(self, task: str, images: List["PIL.Image.Image"], step_start_time: float) -> Any:
        final_answer = self.provide_final_answer(task, images)
        ll = f"Reached max steps. @ {datetime.now().strftime('%Y-%m-%d %H:%M:%S')}"
        final_memory_step = ActionStep(step_number=self.step_number, error=AgentMaxStepsError(ll, self.logger))
        if self._parent_step_number == 0:
            pth = os.path.join(self._logs_dir, f"summary.md")
        else:
            pth = os.path.join(self._logs_dir, f"{self._parent_step_number}", f"summary.md")
        with open(pth, 'a') as wfp:
            wfp.write(ll + '\n')
        final_memory_step.action_output = final_answer
        final_memory_step.end_time = time.time()
        final_memory_step.duration = final_memory_step.end_time - step_start_time
        self.memory.steps.append(final_memory_step)
        for callback in self.step_callbacks:
            callback(final_memory_step) if len(inspect.signature(callback).parameters) == 1 else callback(
                final_memory_step, agent=self
            )
        return final_answer

    def _create_planning_step(self, task, is_first_step: bool, step: int) -> PlanningStep:
        if is_first_step:
            input_messages = [
                {
                    "role": MessageRole.USER,
                    "content": [
                        {
                            "type": "text",
                            "text": populate_template(
                                self.prompt_templates["planning"]["initial_plan"],
                                variables={"task": task, "tools": self.tools, "managed_agents": self.managed_agents},
                            ),
                        }
                    ],
                }
            ]
            plan_message = self.model(input_messages, stop_sequences=["<end_plan>"])
            plan = textwrap.dedent(
                f"""Here are the facts I know and the plan of action that I will follow to solve the task:\n```\n{plan_message.content}\n```"""
            )
        else:
            # Summary mode removes the system prompt and previous planning messages output by the model.
            # Removing previous planning messages avoids influencing too much the new plan.
            memory_messages = self.write_memory_to_messages(summary_mode=True)
            plan_update_pre = {
                "role": MessageRole.SYSTEM,
                "content": [
                    {
                        "type": "text",
                        "text": populate_template(
                            self.prompt_templates["planning"]["update_plan_pre_messages"], variables={"task": task}
                        ),
                    }
                ],
            }
            plan_update_post = {
                "role": MessageRole.USER,
                "content": [
                    {
                        "type": "text",
                        "text": populate_template(
                            self.prompt_templates["planning"]["update_plan_post_messages"],
                            variables={
                                "task": task,
                                "tools": self.tools,
                                "managed_agents": self.managed_agents,
                                "remaining_steps": (self.max_steps - step),
                            },
                        ),
                    }
                ],
<<<<<<< HEAD
            },
        ]
        facts_message = self.model(input_messages, self._logs_dir, self.step_number, self._parent_step_number)

        message_prompt_plan = {
            "role": MessageRole.USER,
            "content": [
                {
                    "type": "text",
                    "text": populate_template(
                        self.prompt_templates["planning"]["initial_plan"],
                        variables={
                            "task": task,
                            "tools": self.tools,
                            "managed_agents": self.managed_agents,
                            "answer_facts": facts_message.content,
                        },
                    ),
                }
            ],
        }
        plan_message = self.model([message_prompt_plan], self._logs_dir, self.step_number, self._parent_step_number, stop_sequences=["<end_plan>"])
        return input_messages, facts_message, plan_message

    def _generate_updated_plan(self, task: str, step: int) -> Tuple[ChatMessage, ChatMessage]:
        # Do not take the system prompt message from the memory
        # summary_mode=False: Do not take previous plan steps to avoid influencing the new plan
        memory_messages = self.write_memory_to_messages()[1:]
        facts_update_pre = {
            "role": MessageRole.SYSTEM,
            "content": [{"type": "text", "text": self.prompt_templates["planning"]["update_facts_pre_messages"]}],
        }
        facts_update_post = {
            "role": MessageRole.USER,
            "content": [{"type": "text", "text": self.prompt_templates["planning"]["update_facts_post_messages"]}],
        }
        input_messages = [facts_update_pre] + memory_messages + [facts_update_post]
        ldir = os.path.join(self._logs_dir, f"{self._parent_step_number}")
        facts_message = self.model(input_messages, self._logs_dir, self.step_number, self._parent_step_number)

        update_plan_pre = {
            "role": MessageRole.SYSTEM,
            "content": [
                {
                    "type": "text",
                    "text": populate_template(
                        self.prompt_templates["planning"]["update_plan_pre_messages"], variables={"task": task}
                    ),
                }
            ],
        }
        update_plan_post = {
            "role": MessageRole.USER,
            "content": [
                {
                    "type": "text",
                    "text": populate_template(
                        self.prompt_templates["planning"]["update_plan_post_messages"],
                        variables={
                            "task": task,
                            "tools": self.tools,
                            "managed_agents": self.managed_agents,
                            "facts_update": facts_message.content,
                            "remaining_steps": (self.max_steps - step),
                        },
                    ),
                }
            ],
        }
        plan_message = self.model(
            [update_plan_pre] + memory_messages + [update_plan_post],
            self._logs_dir, self.step_number, self._parent_step_number,
            stop_sequences=["<end_plan>"]
        )
        return input_messages, facts_message, plan_message

    def _record_planning_step(
        self, input_messages: list, facts_message: ChatMessage, plan_message: ChatMessage, is_first_step: bool
    ) -> None:
        if is_first_step:
            facts = textwrap.dedent(f"""Here are the facts that I know so far:\n```\n{facts_message.content}\n```""")
            plan = textwrap.dedent(
                f"""Here is the plan of action that I will follow to solve the task:\n```\n{plan_message.content}\n```"""
            )
            log_message = "Initial plan"
        else:
            facts = textwrap.dedent(
                f"""Here is the updated list of the facts that I know:\n```\n{facts_message.content}\n```"""
            )
=======
            }
            input_messages = [plan_update_pre] + memory_messages + [plan_update_post]
            plan_message = self.model(input_messages, stop_sequences=["<end_plan>"])
>>>>>>> 79833785
            plan = textwrap.dedent(
                f"""I still need to solve the task I was given:\n```\n{self.task}\n```\n\nHere are the facts I know and my new/updated plan of action to solve the task:\n```\n{plan_message.content}\n```"""
            )
        log_headline = "Initial plan" if is_first_step else "Updated plan"
        self.logger.log(Rule(f"[bold]{log_headline}", style="orange"), Text(plan), level=LogLevel.INFO)
        return PlanningStep(
            model_input_messages=input_messages,
            plan=plan,
            model_output_message=plan_message,
        )
<<<<<<< HEAD
        ll = f"[bold]{log_message} @ {datetime.now().strftime('%Y-%m-%d %H:%M:%S')}"
        self.logger.log(Rule(ll, style="orange"), Text(plan), level=LogLevel.INFO)
        if self._parent_step_number == 0:
            pth = os.path.join(self._logs_dir, f"summary.md")
        else:
            pth = os.path.join(self._logs_dir, f"{self._parent_step_number}", f"summary.md")
        with open(pth, 'a') as wfp:
            wfp.write(ll + '\n')
=======
>>>>>>> 79833785

    @property
    def logs(self):
        logger.warning(
            "The 'logs' attribute is deprecated and will soon be removed. Please use 'self.memory.steps' instead."
        )
        return [self.memory.system_prompt] + self.memory.steps

    def initialize_system_prompt(self):
        """To be implemented in child classes"""
        pass

    def interrupt(self):
        """Interrupts the agent execution."""
        self.interrupt_switch = True

    def write_memory_to_messages(
        self,
        summary_mode: Optional[bool] = False,
    ) -> List[Dict[str, str]]:
        """
        Reads past llm_outputs, actions, and observations or errors from the memory into a series of messages
        that can be used as input to the LLM. Adds a number of keywords (such as PLAN, error, etc) to help
        the LLM.
        """
        messages = self.memory.system_prompt.to_messages(summary_mode=summary_mode)
        for memory_step in self.memory.steps:
            messages.extend(memory_step.to_messages(summary_mode=summary_mode))
        return messages

    def visualize(self):
        """Creates a rich tree visualization of the agent's structure."""
        self.logger.visualize_agent_tree(self)

    def extract_action(self, model_output: str, split_token: str) -> Tuple[str, str]:
        """
        Parse action from the LLM output

        Args:
            model_output (`str`): Output of the LLM
            split_token (`str`): Separator for the action. Should match the example in the system prompt.
        """
        try:
            split = model_output.split(split_token)
            rationale, action = (
                split[-2],
                split[-1],
            )  # NOTE: using indexes starting from the end solves for when you have more than one split_token in the output
        except Exception:
            raise AgentParsingError(
                f"No '{split_token}' token provided in your output.\nYour output:\n{model_output}\n. Be sure to include an action, prefaced with '{split_token}'!",
                self.logger,
            )
        return rationale.strip(), action.strip()

    def provide_final_answer(self, task: str, images: Optional[list["PIL.Image.Image"]] = None) -> str:
        """
        Provide the final answer to the task, based on the logs of the agent's interactions.

        Args:
            task (`str`): Task to perform.
            images (`list[PIL.Image.Image]`, *optional*): Image(s) objects.

        Returns:
            `str`: Final answer to the task.
        """
        messages = [
            {
                "role": MessageRole.SYSTEM,
                "content": [
                    {
                        "type": "text",
                        "text": self.prompt_templates["final_answer"]["pre_messages"],
                    }
                ],
            }
        ]
        if images:
            messages[0]["content"].append({"type": "image"})
        messages += self.write_memory_to_messages()[1:]
        messages += [
            {
                "role": MessageRole.USER,
                "content": [
                    {
                        "type": "text",
                        "text": populate_template(
                            self.prompt_templates["final_answer"]["post_messages"], variables={"task": task}
                        ),
                    }
                ],
            }
        ]
        ldir = os.path.join(self._logs_dir, f"{self._parent_step_number}")
        try:
            chat_message: ChatMessage = self.model(messages, self._logs_dir, self.step_number, self._parent_step_number)
            return chat_message.content
        except Exception as e:
            return f"Error in generating final LLM output:\n{e}"

<<<<<<< HEAD
    def execute_tool_call(self, tool_name: str, arguments: Union[Dict[str, str], str]) -> Any:
        """
        Execute tool with the provided input and returns the result.
        This method replaces arguments with the actual values from the state if they refer to state variables.

        Args:
            tool_name (`str`): Name of the Tool to execute (should be one from self.tools).
            arguments (Dict[str, str]): Arguments passed to the Tool.
        """
        available_tools = {**self.tools, **self.managed_agents}
        if tool_name not in available_tools:
            error_msg = f"Unknown tool {tool_name}, should be instead one of {list(available_tools.keys())}."
            raise AgentExecutionError(error_msg, self.logger)

        try:
            print(f"XXXXXXXXXXXXXXXXXXX tool_name={tool_name}, arguments={arguments}")
            if isinstance(arguments, str):
                if tool_name in self.managed_agents:
                    observation = available_tools[tool_name].__call__(arguments)
                else:
                    observation = available_tools[tool_name].__call__(arguments, sanitize_inputs_outputs=True)
            elif isinstance(arguments, dict):
                for key, value in arguments.items():
                    if isinstance(value, str) and value in self.state:
                        arguments[key] = self.state[value]
                if tool_name in self.managed_agents:
                    observation = available_tools[tool_name].__call__(**arguments)
                else:
                    observation = available_tools[tool_name].__call__(**arguments, sanitize_inputs_outputs=True)
            else:
                error_msg = f"Arguments passed to tool should be a dict or string: got a {type(arguments)}."
                raise AgentExecutionError(error_msg, self.logger)
            return observation
        except Exception as e:
            if tool_name in self.tools:
                tool = self.tools[tool_name]
                error_msg = (
                    f"Error when executing tool {tool_name} with arguments {arguments}: {type(e).__name__}: {e}\nYou should only use this tool with a correct input.\n"
                    f"As a reminder, this tool's description is the following: '{tool.description}'.\nIt takes inputs: {tool.inputs} and returns output type {tool.output_type}"
                )
                raise AgentExecutionError(error_msg, self.logger)
            elif tool_name in self.managed_agents:
                error_msg = (
                    f"Error in calling team member: {e}\nYou should only ask this team member with a correct request.\n"
                    f"As a reminder, this team member's description is the following:\n{available_tools[tool_name]}"
                )
                raise AgentExecutionError(error_msg, self.logger)

=======
>>>>>>> 79833785
    def step(self, memory_step: ActionStep) -> Union[None, Any]:
        """To be implemented in children classes. Should return either None if the step is not final."""
        pass

    def replay(self, detailed: bool = False):
        """Prints a pretty replay of the agent's steps.

        Args:
            detailed (bool, optional): If True, also displays the memory at each step. Defaults to False.
                Careful: will increase log length exponentially. Use only for debugging.
        """
        self.memory.replay(self.logger, detailed=detailed)

    def __call__(self, task: str, **kwargs):
        """Adds additional prompting for the managed agent, runs it, and wraps the output.
        This method is called only by a managed agent.
        """
        full_task = populate_template(
            self.prompt_templates["managed_agent"]["task"],
            variables=dict(name=self.name, task=task),
        )
        print(f"YYYYYYYYYYYYYYYYYYY task={task}, kwargs={kwargs}")
        report = self.run(full_task, **kwargs)
        answer = populate_template(
            self.prompt_templates["managed_agent"]["report"], variables=dict(name=self.name, final_answer=report)
        )
        if self.provide_run_summary:
            answer += "\n\nFor more detail, find below a summary of this agent's work:\n<summary_of_work>\n"
            for message in self.write_memory_to_messages(summary_mode=True):
                content = message["content"]
                answer += "\n" + truncate_content(str(content)) + "\n---"
            answer += "\n</summary_of_work>"
        return answer

    def save(self, output_dir: str | Path, relative_path: Optional[str] = None):
        """
        Saves the relevant code files for your agent. This will copy the code of your agent in `output_dir` as well as autogenerate:

        - a `tools` folder containing the logic for each of the tools under `tools/{tool_name}.py`.
        - a `managed_agents` folder containing the logic for each of the managed agents.
        - an `agent.json` file containing a dictionary representing your agent.
        - a `prompt.yaml` file containing the prompt templates used by your agent.
        - an `app.py` file providing a UI for your agent when it is exported to a Space with `agent.push_to_hub()`
        - a `requirements.txt` containing the names of the modules used by your tool (as detected when inspecting its
          code)

        Args:
            output_dir (`str` or `Path`): The folder in which you want to save your agent.
        """
        make_init_file(output_dir)

        # Recursively save managed agents
        if self.managed_agents:
            make_init_file(os.path.join(output_dir, "managed_agents"))
            for agent_name, agent in self.managed_agents.items():
                agent_suffix = f"managed_agents.{agent_name}"
                if relative_path:
                    agent_suffix = relative_path + "." + agent_suffix
                agent.save(os.path.join(output_dir, "managed_agents", agent_name), relative_path=agent_suffix)

        class_name = self.__class__.__name__

        # Save tools to different .py files
        for tool in self.tools.values():
            make_init_file(os.path.join(output_dir, "tools"))
            tool.save(os.path.join(output_dir, "tools"), tool_file_name=tool.name, make_gradio_app=False)

        # Save prompts to yaml
        yaml_prompts = yaml.safe_dump(
            self.prompt_templates,
            default_style="|",  # This forces block literals for all strings
            default_flow_style=False,
            width=float("inf"),
            sort_keys=False,
            allow_unicode=True,
            indent=2,
        )

        with open(os.path.join(output_dir, "prompts.yaml"), "w", encoding="utf-8") as f:
            f.write(yaml_prompts)

        # Save agent dictionary to json
        agent_dict = self.to_dict()
        agent_dict["tools"] = [tool.name for tool in self.tools.values()]
        agent_dict["managed_agents"] = {agent.name: agent.__class__.__name__ for agent in self.managed_agents.values()}
        with open(os.path.join(output_dir, "agent.json"), "w", encoding="utf-8") as f:
            json.dump(agent_dict, f, indent=4)

        # Save requirements
        with open(os.path.join(output_dir, "requirements.txt"), "w", encoding="utf-8") as f:
            f.writelines(f"{r}\n" for r in agent_dict["requirements"])

        # Make agent.py file with Gradio UI
        agent_name = f"agent_{self.name}" if getattr(self, "name", None) else "agent"
        managed_agent_relative_path = relative_path + "." if relative_path is not None else ""
        app_template = textwrap.dedent("""
            import yaml
            import os
            from smolagents import GradioUI, {{ class_name }}, {{ agent_dict['model']['class'] }}

            # Get current directory path
            CURRENT_DIR = os.path.dirname(os.path.abspath(__file__))

            {% for tool in tools.values() -%}
            from {{managed_agent_relative_path}}tools.{{ tool.name }} import {{ tool.__class__.__name__ }} as {{ tool.name | camelcase }}
            {% endfor %}
            {% for managed_agent in managed_agents.values() -%}
            from {{managed_agent_relative_path}}managed_agents.{{ managed_agent.name }}.app import agent_{{ managed_agent.name }}
            {% endfor %}

            model = {{ agent_dict['model']['class'] }}(
            {% for key in agent_dict['model']['data'] if key not in ['class', 'last_input_token_count', 'last_output_token_count'] -%}
                {{ key }}={{ agent_dict['model']['data'][key]|repr }},
            {% endfor %})

            {% for tool in tools.values() -%}
            {{ tool.name }} = {{ tool.name | camelcase }}()
            {% endfor %}

            with open(os.path.join(CURRENT_DIR, "prompts.yaml"), 'r') as stream:
                prompt_templates = yaml.safe_load(stream)

            {{ agent_name }} = {{ class_name }}(
                model=model,
                tools=[{% for tool_name in tools.keys() if tool_name != "final_answer" %}{{ tool_name }}{% if not loop.last %}, {% endif %}{% endfor %}],
                managed_agents=[{% for subagent_name in managed_agents.keys() %}agent_{{ subagent_name }}{% if not loop.last %}, {% endif %}{% endfor %}],
                {% for attribute_name, value in agent_dict.items() if attribute_name not in ["model", "tools", "prompt_templates", "authorized_imports", "managed_agents", "requirements"] -%}
                {{ attribute_name }}={{ value|repr }},
                {% endfor %}prompt_templates=prompt_templates
            )
            if __name__ == "__main__":
                GradioUI({{ agent_name }}).launch()
            """).strip()
        template_env = jinja2.Environment(loader=jinja2.BaseLoader(), undefined=jinja2.StrictUndefined)
        template_env.filters["repr"] = repr
        template_env.filters["camelcase"] = lambda value: "".join(word.capitalize() for word in value.split("_"))
        template = template_env.from_string(app_template)

        # Render the app.py file from Jinja2 template
        app_text = template.render(
            {
                "agent_name": agent_name,
                "class_name": class_name,
                "agent_dict": agent_dict,
                "tools": self.tools,
                "managed_agents": self.managed_agents,
                "managed_agent_relative_path": managed_agent_relative_path,
            }
        )

        with open(os.path.join(output_dir, "app.py"), "w", encoding="utf-8") as f:
            f.write(app_text + "\n")  # Append newline at the end

    def to_dict(self) -> dict[str, Any]:
        """Convert the agent to a dictionary representation.

        Returns:
            `dict`: Dictionary representation of the agent.
        """
        # TODO: handle serializing step_callbacks and final_answer_checks
        for attr in ["final_answer_checks", "step_callbacks"]:
            if getattr(self, attr, None):
                self.logger.log(f"This agent has {attr}: they will be ignored by this method.", LogLevel.INFO)

        tool_dicts = [tool.to_dict() for tool in self.tools.values()]
        tool_requirements = {req for tool in self.tools.values() for req in tool.to_dict()["requirements"]}
        managed_agents_requirements = {
            req for managed_agent in self.managed_agents.values() for req in managed_agent.to_dict()["requirements"]
        }
        requirements = tool_requirements | managed_agents_requirements
        if hasattr(self, "authorized_imports"):
            requirements.update(
                {package.split(".")[0] for package in self.authorized_imports if package not in BASE_BUILTIN_MODULES}
            )

        agent_dict = {
            "class": self.__class__.__name__,
            "tools": tool_dicts,
            "model": {
                "class": self.model.__class__.__name__,
                "data": self.model.to_dict(),
            },
            "managed_agents": [managed_agent.to_dict() for managed_agent in self.managed_agents.values()],
            "prompt_templates": self.prompt_templates,
            "max_steps": self.max_steps,
            "verbosity_level": int(self.logger.level),
            "grammar": self.grammar,
            "planning_interval": self.planning_interval,
            "name": self.name,
            "description": self.description,
            "requirements": sorted(requirements),
        }
        return agent_dict

    @classmethod
    def from_dict(cls, agent_dict: dict[str, Any], **kwargs) -> "MultiStepAgent":
        """Create agent from a dictionary representation.

        Args:
            agent_dict (`dict[str, Any]`): Dictionary representation of the agent.
            **kwargs: Additional keyword arguments that will override agent_dict values.

        Returns:
            `MultiStepAgent`: Instance of the agent class.
        """
        # Load model
        model_info = agent_dict["model"]
        model_class = getattr(importlib.import_module("smolagents.models"), model_info["class"])
        model = model_class.from_dict(model_info["data"])
        # Load tools
        tools = []
        for tool_info in agent_dict["tools"]:
            tools.append(Tool.from_code(tool_info["code"]))
        # Load managed agents
        managed_agents = []
        for managed_agent_name, managed_agent_class_name in agent_dict["managed_agents"].items():
            managed_agent_class = getattr(importlib.import_module("smolagents.agents"), managed_agent_class_name)
            managed_agents.append(managed_agent_class.from_dict(agent_dict["managed_agents"][managed_agent_name]))
        # Extract base agent parameters
        agent_args = {
            "model": model,
            "tools": tools,
            "prompt_templates": agent_dict.get("prompt_templates"),
            "max_steps": agent_dict.get("max_steps"),
            "verbosity_level": agent_dict.get("verbosity_level"),
            "grammar": agent_dict.get("grammar"),
            "planning_interval": agent_dict.get("planning_interval"),
            "name": agent_dict.get("name"),
            "description": agent_dict.get("description"),
        }
        # Filter out None values to use defaults from __init__
        agent_args = {k: v for k, v in agent_args.items() if v is not None}
        # Update with any additional kwargs
        agent_args.update(kwargs)
        # Create agent instance
        return cls(**agent_args)

    @classmethod
    def from_hub(
        cls,
        repo_id: str,
        token: Optional[str] = None,
        trust_remote_code: bool = False,
        **kwargs,
    ):
        """
        Loads an agent defined on the Hub.

        <Tip warning={true}>

        Loading a tool from the Hub means that you'll download the tool and execute it locally.
        ALWAYS inspect the tool you're downloading before loading it within your runtime, as you would do when
        installing a package using pip/npm/apt.

        </Tip>

        Args:
            repo_id (`str`):
                The name of the repo on the Hub where your tool is defined.
            token (`str`, *optional*):
                The token to identify you on hf.co. If unset, will use the token generated when running
                `huggingface-cli login` (stored in `~/.huggingface`).
            trust_remote_code(`bool`, *optional*, defaults to False):
                This flags marks that you understand the risk of running remote code and that you trust this tool.
                If not setting this to True, loading the tool from Hub will fail.
            kwargs (additional keyword arguments, *optional*):
                Additional keyword arguments that will be split in two: all arguments relevant to the Hub (such as
                `cache_dir`, `revision`, `subfolder`) will be used when downloading the files for your agent, and the
                others will be passed along to its init.
        """
        if not trust_remote_code:
            raise ValueError(
                "Loading an agent from Hub requires to acknowledge you trust its code: to do so, pass `trust_remote_code=True`."
            )

        # Get the agent's Hub folder.
        download_kwargs = {"token": token, "repo_type": "space"} | {
            key: kwargs.pop(key)
            for key in [
                "cache_dir",
                "force_download",
                "proxies",
                "revision",
                "local_files_only",
            ]
            if key in kwargs
        }

        download_folder = Path(snapshot_download(repo_id=repo_id, **download_kwargs))
        return cls.from_folder(download_folder, **kwargs)

    @classmethod
    def from_folder(cls, folder: Union[str, Path], **kwargs):
        """Loads an agent from a local folder.

        Args:
            folder (`str` or `Path`): The folder where the agent is saved.
            **kwargs: Additional keyword arguments that will be passed to the agent's init.
        """
        # Load agent.json
        folder = Path(folder)
        agent_dict = json.loads((folder / "agent.json").read_text())

        # Load managed agents from their respective folders, recursively
        managed_agents = []
        for managed_agent_name, managed_agent_class_name in agent_dict["managed_agents"].items():
            agent_cls = getattr(importlib.import_module("smolagents.agents"), managed_agent_class_name)
            managed_agents.append(agent_cls.from_folder(folder / "managed_agents" / managed_agent_name))
        agent_dict["managed_agents"] = {}

        # Load tools
        tools = []
        for tool_name in agent_dict["tools"]:
            tool_code = (folder / "tools" / f"{tool_name}.py").read_text()
            tools.append({"name": tool_name, "code": tool_code})
        agent_dict["tools"] = tools

        # Add managed agents to kwargs to override the empty list in from_dict
        if managed_agents:
            kwargs["managed_agents"] = managed_agents

        return cls.from_dict(agent_dict, **kwargs)

    def push_to_hub(
        self,
        repo_id: str,
        commit_message: str = "Upload agent",
        private: Optional[bool] = None,
        token: Optional[Union[bool, str]] = None,
        create_pr: bool = False,
    ) -> str:
        """
        Upload the agent to the Hub.

        Parameters:
            repo_id (`str`):
                The name of the repository you want to push to. It should contain your organization name when
                pushing to a given organization.
            commit_message (`str`, *optional*, defaults to `"Upload agent"`):
                Message to commit while pushing.
            private (`bool`, *optional*, defaults to `None`):
                Whether to make the repo private. If `None`, the repo will be public unless the organization's default is private. This value is ignored if the repo already exists.
            token (`bool` or `str`, *optional*):
                The token to use as HTTP bearer authorization for remote files. If unset, will use the token generated
                when running `huggingface-cli login` (stored in `~/.huggingface`).
            create_pr (`bool`, *optional*, defaults to `False`):
                Whether to create a PR with the uploaded files or directly commit.
        """
        repo_url = create_repo(
            repo_id=repo_id,
            token=token,
            private=private,
            exist_ok=True,
            repo_type="space",
            space_sdk="gradio",
        )
        repo_id = repo_url.repo_id
        metadata_update(
            repo_id,
            {"tags": ["smolagents", "agent"]},
            repo_type="space",
            token=token,
            overwrite=True,
        )

        with tempfile.TemporaryDirectory() as work_dir:
            self.save(work_dir)
            logger.info(f"Uploading the following files to {repo_id}: {','.join(os.listdir(work_dir))}")
            return upload_folder(
                repo_id=repo_id,
                commit_message=commit_message,
                folder_path=work_dir,
                token=token,
                create_pr=create_pr,
                repo_type="space",
            )


class ToolCallingAgent(MultiStepAgent):
    """
    This agent uses JSON-like tool calls, using method `model.get_tool_call` to leverage the LLM engine's tool calling capabilities.

    Args:
        tools (`list[Tool]`): [`Tool`]s that the agent can use.
        model (`Callable[[list[dict[str, str]]], ChatMessage]`): Model that will generate the agent's actions.
        prompt_templates ([`~agents.PromptTemplates`], *optional*): Prompt templates.
        planning_interval (`int`, *optional*): Interval at which the agent will run a planning step.
        **kwargs: Additional keyword arguments.
    """

    def __init__(
        self,
        tools: List[Tool],
        model: Callable[[List[Dict[str, str]]], ChatMessage],
        prompt_templates: Optional[PromptTemplates] = None,
        planning_interval: Optional[int] = None,
        **kwargs,
    ):
        prompt_templates = prompt_templates or yaml.safe_load(
            importlib.resources.files("smolagents.prompts").joinpath("toolcalling_agent.yaml").read_text()
        )
        super().__init__(
            tools=tools,
            model=model,
            prompt_templates=prompt_templates,
            planning_interval=planning_interval,
            **kwargs,
        )

    def initialize_system_prompt(self) -> str:
        system_prompt = populate_template(
            self.prompt_templates["system_prompt"],
            variables={"tools": self.tools, "managed_agents": self.managed_agents},
        )
        return system_prompt

    def step(self, memory_step: ActionStep) -> Union[None, Any]:
        """
        Perform one step in the ReAct framework: the agent thinks, acts, and observes the result.
        Returns None if the step is not final.
        """
        memory_messages = self.write_memory_to_messages()

        self.input_messages = memory_messages

        # Add new step in logs
        memory_step.model_input_messages = memory_messages.copy()

        ldir = os.path.join(self._logs_dir, f"{self._parent_step_number}")
        try:
            model_message: ChatMessage = self.model(
                memory_messages,
                self._logs_dir, self.step_number, self._parent_step_number,
                tools_to_call_from=list(self.tools.values()),
                stop_sequences=["Observation:", "Calling tools:"],
            )
            memory_step.model_output_message = model_message
<<<<<<< HEAD
            if model_message.tool_calls is None or len(model_message.tool_calls) == 0:
                raise Exception("Model did not call any tools. Call `final_answer` tool to return a final answer.")
            tool_call = model_message.tool_calls[0]
            tool_name, tool_call_id = tool_call.function.name, tool_call.id
            tool_arguments = tool_call.function.arguments

        except openai.BadRequestError as bre:
            if bre.message.startswith('Error code: 400 - '):
                BEGINSTR = "\\'msg\\': \\'"
                ENDSTR = "\\'"
                begin = bre.message.find(BEGINSTR)
                if begin >= 0:
                    msg = bre.message[begin + len(BEGINSTR):]
                    end = msg.find(ENDSTR)
                    if end >= 0:
                        msg = msg[:end]
                    print(f"ToolCallingAgent: Received a BadRequestError -- {msg}")
                    raise AgentGenerationError(f"Error in generating tool call with model:\n{msg}", self.logger) from bre
            raise AgentGenerationError(f"Error in generating tool call with model", self.logger) from bre
=======
>>>>>>> 79833785
        except Exception as e:
            raise AgentParsingError(f"Error while generating or parsing output:\n{e}", self.logger) from e

        self.logger.log_markdown(
            content=model_message.content if model_message.content else str(model_message.raw),
            title="Output message of the LLM:",
            level=LogLevel.DEBUG,
        )

        if model_message.tool_calls is None or len(model_message.tool_calls) == 0:
            raise AgentParsingError(
                "Model did not call any tools. Call `final_answer` tool to return a final answer.", self.logger
            )

        tool_call = model_message.tool_calls[0]
        tool_name, tool_call_id = tool_call.function.name, tool_call.id
        tool_arguments = tool_call.function.arguments
        memory_step.model_output = str(f"Called Tool: '{tool_name}' with arguments: {tool_arguments}")
        memory_step.tool_calls = [ToolCall(name=tool_name, arguments=tool_arguments, id=tool_call_id)]

        # Execute
        self.logger.log(
            Panel(Text(f"Calling tool: '{tool_name}' with arguments: {tool_arguments}")),
            level=LogLevel.INFO,
        )
        if tool_name == "final_answer":
            if isinstance(tool_arguments, dict):
                if "answer" in tool_arguments:
                    answer = tool_arguments["answer"]
                else:
                    answer = tool_arguments
            else:
                answer = tool_arguments
            if (
                isinstance(answer, str) and answer in self.state.keys()
            ):  # if the answer is a state variable, return the value
                final_answer = self.state[answer]
                self.logger.log(
                    f"[bold {YELLOW_HEX}]Final answer:{datetime.now().strftime('%Y-%m-%d %H:%M:%S')}[/bold {YELLOW_HEX}] Extracting key '{answer}' from state to return value '{final_answer}'.",
                    level=LogLevel.INFO,
                )
            else:
                final_answer = answer
                self.logger.log(
                    Text(f"Final answer:{datetime.now().strftime('%Y-%m-%d %H:%M:%S')} {final_answer}", style=f"bold {YELLOW_HEX}"),
                    level=LogLevel.INFO,
                )

            memory_step.action_output = final_answer
            return final_answer
        else:
            if tool_arguments is None:
                tool_arguments = {}
            observation = self.execute_tool_call(tool_name, tool_arguments)
            observation_type = type(observation)
            if observation_type in [AgentImage, AgentAudio]:
                if observation_type == AgentImage:
                    observation_name = "image.png"
                elif observation_type == AgentAudio:
                    observation_name = "audio.mp3"
                # TODO: observation naming could allow for different names of same type

                self.state[observation_name] = observation
                updated_information = f"Stored '{observation_name}' in memory."
            else:
                updated_information = str(observation).strip()
            self.logger.log(
                f"Observations: {updated_information.replace('[', '|')}",  # escape potential rich-tag-like components
                level=LogLevel.INFO,
            )
            memory_step.observations = updated_information
            return None

    def _substitute_state_variables(self, arguments: Union[Dict[str, str], str]) -> Union[Dict[str, Any], str]:
        """Replace string values in arguments with their corresponding state values if they exist."""
        if isinstance(arguments, dict):
            return {
                key: self.state.get(value, value) if isinstance(value, str) else value
                for key, value in arguments.items()
            }
        return arguments

    def execute_tool_call(self, tool_name: str, arguments: Union[Dict[str, str], str]) -> Any:
        """
        Execute a tool or managed agent with the provided arguments.

        The arguments are replaced with the actual values from the state if they refer to state variables.

        Args:
            tool_name (`str`): Name of the tool or managed agent to execute.
            arguments (dict[str, str] | str): Arguments passed to the tool call.
        """
        # Check if the tool exists
        available_tools = {**self.tools, **self.managed_agents}
        if tool_name not in available_tools:
            raise AgentToolExecutionError(
                f"Unknown tool {tool_name}, should be one of: {', '.join(available_tools)}.", self.logger
            )

        # Get the tool and substitute state variables in arguments
        tool = available_tools[tool_name]
        arguments = self._substitute_state_variables(arguments)
        is_managed_agent = tool_name in self.managed_agents

        try:
            # Call tool with appropriate arguments
            if isinstance(arguments, dict):
                return tool(**arguments) if is_managed_agent else tool(**arguments, sanitize_inputs_outputs=True)
            elif isinstance(arguments, str):
                return tool(arguments) if is_managed_agent else tool(arguments, sanitize_inputs_outputs=True)
            else:
                raise TypeError(f"Unsupported arguments type: {type(arguments)}")

        except TypeError as e:
            # Handle invalid arguments
            description = getattr(tool, "description", "No description")
            if is_managed_agent:
                error_msg = (
                    f"Invalid request to team member '{tool_name}' with arguments {json.dumps(arguments)}: {e}\n"
                    "You should call this team member with a valid request.\n"
                    f"Team member description: {description}"
                )
            else:
                error_msg = (
                    f"Invalid call to tool '{tool_name}' with arguments {json.dumps(arguments)}: {e}\n"
                    "You should call this tool with correct input arguments.\n"
                    f"Expected inputs: {json.dumps(tool.inputs)}\n"
                    f"Returns output type: {tool.output_type}\n"
                    f"Tool description: '{description}'"
                )
            raise AgentToolCallError(error_msg, self.logger) from e

        except Exception as e:
            # Handle execution errors
            if is_managed_agent:
                error_msg = (
                    f"Error executing request to team member '{tool_name}' with arguments {json.dumps(arguments)}: {e}\n"
                    "Please try again or request to another team member"
                )
            else:
                error_msg = (
                    f"Error executing tool '{tool_name}' with arguments {json.dumps(arguments)}: {type(e).__name__}: {e}\n"
                    "Please try again or use another tool"
                )
            raise AgentToolExecutionError(error_msg, self.logger) from e


class CodeAgent(MultiStepAgent):
    """
    In this agent, the tool calls will be formulated by the LLM in code format, then parsed and executed.

    Args:
        tools (`list[Tool]`): [`Tool`]s that the agent can use.
        model (`Callable[[list[dict[str, str]]], ChatMessage]`): Model that will generate the agent's actions.
        prompt_templates ([`~agents.PromptTemplates`], *optional*): Prompt templates.
        grammar (`dict[str, str]`, *optional*): Grammar used to parse the LLM output.
        additional_authorized_imports (`list[str]`, *optional*): Additional authorized imports for the agent.
        planning_interval (`int`, *optional*): Interval at which the agent will run a planning step.
        executor_type (`str`, default `"local"`): Which executor type to use between `"local"`, `"e2b"`, or `"docker"`.
        executor_kwargs (`dict`, *optional*): Additional arguments to pass to initialize the executor.
        max_print_outputs_length (`int`, *optional*): Maximum length of the print outputs.
        **kwargs: Additional keyword arguments.

    """

    def __init__(
        self,
        tools: List[Tool],
        model: Callable[[List[Dict[str, str]]], ChatMessage],
        prompt_templates: Optional[PromptTemplates] = None,
        grammar: Optional[Dict[str, str]] = None,
        additional_authorized_imports: Optional[List[str]] = None,
        planning_interval: Optional[int] = None,
        executor_type: str | None = "local",
        executor_kwargs: Optional[Dict[str, Any]] = None,
        max_print_outputs_length: Optional[int] = None,
        **kwargs,
    ):
        self.additional_authorized_imports = additional_authorized_imports if additional_authorized_imports else []
        self.authorized_imports = sorted(set(BASE_BUILTIN_MODULES) | set(self.additional_authorized_imports))
        self.max_print_outputs_length = max_print_outputs_length
        prompt_templates = prompt_templates or yaml.safe_load(
            importlib.resources.files("smolagents.prompts").joinpath("code_agent.yaml").read_text()
        )
        super().__init__(
            tools=tools,
            model=model,
            prompt_templates=prompt_templates,
            grammar=grammar,
            planning_interval=planning_interval,
            **kwargs,
        )
        if "*" in self.additional_authorized_imports:
            self.logger.log(
                "Caution: you set an authorization for all imports, meaning your agent can decide to import any package it deems necessary. This might raise issues if the package is not installed in your environment.",
                0,
            )
        self.executor_type = executor_type or "local"
        self.executor_kwargs = executor_kwargs or {}
        self.python_executor = self.create_python_executor()

    def create_python_executor(self) -> PythonExecutor:
        match self.executor_type:
            case "e2b" | "docker":
                if self.managed_agents:
                    raise Exception("Managed agents are not yet supported with remote code execution.")
                if self.executor_type == "e2b":
                    return E2BExecutor(self.additional_authorized_imports, self.logger, **self.executor_kwargs)
                else:
                    return DockerExecutor(self.additional_authorized_imports, self.logger, **self.executor_kwargs)
            case "local":
                return LocalPythonExecutor(
                    self.additional_authorized_imports,
                    max_print_outputs_length=self.max_print_outputs_length,
                )
            case _:  # if applicable
                raise ValueError(f"Unsupported executor type: {self.executor_type}")

    def initialize_system_prompt(self) -> str:
        system_prompt = populate_template(
            self.prompt_templates["system_prompt"],
            variables={
                "tools": self.tools,
                "managed_agents": self.managed_agents,
                "authorized_imports": (
                    "You can import from any package you want."
                    if "*" in self.authorized_imports
                    else str(self.authorized_imports)
                ),
            },
        )
        return system_prompt

    def step(self, memory_step: ActionStep) -> Union[None, Any]:
        """
        Perform one step in the ReAct framework: the agent thinks, acts, and observes the result.
        Returns None if the step is not final.
        """
        memory_messages = self.write_memory_to_messages()

        self.input_messages = memory_messages.copy()

        # Add new step in logs
        ldir = os.path.join(self._logs_dir, f"{self._parent_step_number}")
        memory_step.model_input_messages = memory_messages.copy()
        try:
            additional_args = {"grammar": self.grammar} if self.grammar is not None else {}
            chat_message: ChatMessage = self.model(
                self.input_messages,
<<<<<<< HEAD
                self._logs_dir, self.step_number, self._parent_step_number,
                stop_sequences=["<end_code>", "Observation:"],
=======
                stop_sequences=["<end_code>", "Observation:", "Calling tools:"],
>>>>>>> 79833785
                **additional_args,
            )
            memory_step.model_output_message = chat_message
            model_output = chat_message.content

            # This adds <end_code> sequence to the history.
            # This will nudge ulterior LLM calls to finish with <end_code>, thus efficiently stopping generation.
            if model_output and model_output.strip().endswith("```"):
                model_output += "<end_code>"
                memory_step.model_output_message.content = model_output

            memory_step.model_output = model_output
        except Exception as e:
            raise AgentGenerationError(f"Error in generating model output:\n{e}", self.logger) from e

        self.logger.log_markdown(
            content=model_output,
            title="Output message of the LLM:",
            level=LogLevel.DEBUG,
        )

        # Parse
        try:
            code_action = fix_final_answer_code(parse_code_blobs(model_output))
        except Exception as e:
            error_msg = f"Error in code parsing:\n{e}\nMake sure to provide correct code blobs."
            raise AgentParsingError(error_msg, self.logger)

        memory_step.tool_calls = [
            ToolCall(
                name="python_interpreter",
                arguments=code_action,
                id=f"call_{len(self.memory.steps)}",
            )
        ]

        # Execute
        self.logger.log_code(title="Executing parsed code:", content=code_action, level=LogLevel.INFO)
        is_final_answer = False
        try:
            os.environ['PARENT_STEP_NUMBER'] = str(self.step_number)
            output, execution_logs, is_final_answer = self.python_executor(code_action)
            execution_outputs_console = []
            if len(execution_logs) > 0:
                execution_outputs_console += [
                    Text("Execution logs:", style="bold"),
                    Text(execution_logs),
                ]
            observation = "Execution logs:\n" + execution_logs
        except Exception as e:
            if hasattr(self.python_executor, "state") and "_print_outputs" in self.python_executor.state:
                execution_logs = str(self.python_executor.state["_print_outputs"])
                if len(execution_logs) > 0:
                    execution_outputs_console = [
                        Text("Execution logs:", style="bold"),
                        Text(execution_logs),
                    ]
                    memory_step.observations = "Execution logs:\n" + execution_logs
                    self.logger.log(Group(*execution_outputs_console), level=LogLevel.INFO)
            error_msg = str(e)
            if "Import of " in error_msg and " is not allowed" in error_msg:
                self.logger.log(
                    "[bold red]Warning to user: Code execution failed due to an unauthorized import - Consider passing said import under `additional_authorized_imports` when initializing your CodeAgent.",
                    level=LogLevel.INFO,
                )
            raise AgentExecutionError(error_msg, self.logger)

        truncated_output = truncate_content(str(output))
        observation += "Last output from code snippet:\n" + truncated_output
        memory_step.observations = observation

        execution_outputs_console += [
            Text(
                f"{('Out - Final answer' if is_final_answer else 'Out')}: {datetime.now().strftime('%Y-%m-%d %H:%M:%S')} {truncated_output}",
                style=(f"bold {YELLOW_HEX}" if is_final_answer else ""),
            ),
        ]
        self.logger.log(Group(*execution_outputs_console), level=LogLevel.INFO)
        memory_step.action_output = output
        return output if is_final_answer else None

    def to_dict(self) -> dict[str, Any]:
        """Convert the agent to a dictionary representation.

        Returns:
            `dict`: Dictionary representation of the agent.
        """
        agent_dict = super().to_dict()
        agent_dict["authorized_imports"] = self.authorized_imports
        agent_dict["executor_type"] = self.executor_type
        agent_dict["executor_kwargs"] = self.executor_kwargs
        agent_dict["max_print_outputs_length"] = self.max_print_outputs_length
        return agent_dict

    @classmethod
    def from_dict(cls, agent_dict: dict[str, Any], **kwargs) -> "CodeAgent":
        """Create CodeAgent from a dictionary representation.

        Args:
            agent_dict (`dict[str, Any]`): Dictionary representation of the agent.
            **kwargs: Additional keyword arguments that will override agent_dict values.

        Returns:
            `CodeAgent`: Instance of the CodeAgent class.
        """
        # Add CodeAgent-specific parameters to kwargs
        code_agent_kwargs = {
            "additional_authorized_imports": agent_dict.get("authorized_imports"),
            "executor_type": agent_dict.get("executor_type"),
            "executor_kwargs": agent_dict.get("executor_kwargs"),
            "max_print_outputs_length": agent_dict.get("max_print_outputs_length"),
        }
        # Filter out None values
        code_agent_kwargs = {k: v for k, v in code_agent_kwargs.items() if v is not None}
        # Update with any additional kwargs
        code_agent_kwargs.update(kwargs)
        # Call the parent class's from_dict method
        return super().from_dict(agent_dict, **code_agent_kwargs)<|MERGE_RESOLUTION|>--- conflicted
+++ resolved
@@ -72,6 +72,7 @@
     truncate_content,
 )
 
+
 logger = getLogger(__name__)
 
 
@@ -197,11 +198,8 @@
         description: Optional[str] = None,
         provide_run_summary: bool = False,
         final_answer_checks: Optional[List[Callable]] = None,
-<<<<<<< HEAD
+        logger: Optional[AgentLogger] = None,
         logs_dir: str = None,
-=======
-        logger: Optional[AgentLogger] = None,
->>>>>>> 79833785
     ):
         self.agent_name = self.__class__.__name__
         self.model = model
@@ -235,18 +233,13 @@
         self.input_messages = None
         self.task = None
         self.memory = AgentMemory(self.system_prompt)
-<<<<<<< HEAD
-        self.logger = AgentLogger(level=verbosity_level)
-        self.monitor = Monitor(self.model, self.logger, self._logs_dir)
-=======
 
         if logger is None:
             self.logger = AgentLogger(level=verbosity_level)
         else:
             self.logger = logger
 
-        self.monitor = Monitor(self.model, self.logger)
->>>>>>> 79833785
+        self.monitor = Monitor(self.model, self.logger, self._logs_dir)
         self.step_callbacks = step_callbacks if step_callbacks is not None else []
         self.step_callbacks.append(self.monitor.update_metrics)
 
@@ -394,9 +387,6 @@
         return ActionStep(step_number=self.step_number, start_time=step_start_time, observations_images=images)
 
     def _execute_step(self, task: str, memory_step: ActionStep) -> Union[None, Any]:
-<<<<<<< HEAD
-        if self.planning_interval is not None and self.step_number % self.planning_interval == 1:
-            self.planning_step(task, is_first_step=(self.step_number == 1), step=self.step_number)
         ll = f"# Step {self.step_number} @ {datetime.now().strftime('%Y-%m-%d %H:%M:%S')}"
         self.logger.log_rule(ll, level=LogLevel.INFO)
         if self._parent_step_number == 0:
@@ -405,9 +395,6 @@
             pth = os.path.join(self._logs_dir, f"{self._parent_step_number}", f"summary.md")
         with open(pth, 'a') as wfp:
             wfp.write(ll + '\n')
-=======
-        self.logger.log_rule(f"Step {self.step_number}", level=LogLevel.INFO)
->>>>>>> 79833785
         final_answer = self.step(memory_step)
         if final_answer is not None and self.final_answer_checks:
             self._validate_final_answer(final_answer)
@@ -465,7 +452,7 @@
                     ],
                 }
             ]
-            plan_message = self.model(input_messages, stop_sequences=["<end_plan>"])
+            plan_message = self.model(input_messages, self._logs_dir, self.step_number, self._parent_step_number, stop_sequences=["<end_plan>"])
             plan = textwrap.dedent(
                 f"""Here are the facts I know and the plan of action that I will follow to solve the task:\n```\n{plan_message.content}\n```"""
             )
@@ -500,101 +487,9 @@
                         ),
                     }
                 ],
-<<<<<<< HEAD
-            },
-        ]
-        facts_message = self.model(input_messages, self._logs_dir, self.step_number, self._parent_step_number)
-
-        message_prompt_plan = {
-            "role": MessageRole.USER,
-            "content": [
-                {
-                    "type": "text",
-                    "text": populate_template(
-                        self.prompt_templates["planning"]["initial_plan"],
-                        variables={
-                            "task": task,
-                            "tools": self.tools,
-                            "managed_agents": self.managed_agents,
-                            "answer_facts": facts_message.content,
-                        },
-                    ),
-                }
-            ],
-        }
-        plan_message = self.model([message_prompt_plan], self._logs_dir, self.step_number, self._parent_step_number, stop_sequences=["<end_plan>"])
-        return input_messages, facts_message, plan_message
-
-    def _generate_updated_plan(self, task: str, step: int) -> Tuple[ChatMessage, ChatMessage]:
-        # Do not take the system prompt message from the memory
-        # summary_mode=False: Do not take previous plan steps to avoid influencing the new plan
-        memory_messages = self.write_memory_to_messages()[1:]
-        facts_update_pre = {
-            "role": MessageRole.SYSTEM,
-            "content": [{"type": "text", "text": self.prompt_templates["planning"]["update_facts_pre_messages"]}],
-        }
-        facts_update_post = {
-            "role": MessageRole.USER,
-            "content": [{"type": "text", "text": self.prompt_templates["planning"]["update_facts_post_messages"]}],
-        }
-        input_messages = [facts_update_pre] + memory_messages + [facts_update_post]
-        ldir = os.path.join(self._logs_dir, f"{self._parent_step_number}")
-        facts_message = self.model(input_messages, self._logs_dir, self.step_number, self._parent_step_number)
-
-        update_plan_pre = {
-            "role": MessageRole.SYSTEM,
-            "content": [
-                {
-                    "type": "text",
-                    "text": populate_template(
-                        self.prompt_templates["planning"]["update_plan_pre_messages"], variables={"task": task}
-                    ),
-                }
-            ],
-        }
-        update_plan_post = {
-            "role": MessageRole.USER,
-            "content": [
-                {
-                    "type": "text",
-                    "text": populate_template(
-                        self.prompt_templates["planning"]["update_plan_post_messages"],
-                        variables={
-                            "task": task,
-                            "tools": self.tools,
-                            "managed_agents": self.managed_agents,
-                            "facts_update": facts_message.content,
-                            "remaining_steps": (self.max_steps - step),
-                        },
-                    ),
-                }
-            ],
-        }
-        plan_message = self.model(
-            [update_plan_pre] + memory_messages + [update_plan_post],
-            self._logs_dir, self.step_number, self._parent_step_number,
-            stop_sequences=["<end_plan>"]
-        )
-        return input_messages, facts_message, plan_message
-
-    def _record_planning_step(
-        self, input_messages: list, facts_message: ChatMessage, plan_message: ChatMessage, is_first_step: bool
-    ) -> None:
-        if is_first_step:
-            facts = textwrap.dedent(f"""Here are the facts that I know so far:\n```\n{facts_message.content}\n```""")
-            plan = textwrap.dedent(
-                f"""Here is the plan of action that I will follow to solve the task:\n```\n{plan_message.content}\n```"""
-            )
-            log_message = "Initial plan"
-        else:
-            facts = textwrap.dedent(
-                f"""Here is the updated list of the facts that I know:\n```\n{facts_message.content}\n```"""
-            )
-=======
             }
             input_messages = [plan_update_pre] + memory_messages + [plan_update_post]
-            plan_message = self.model(input_messages, stop_sequences=["<end_plan>"])
->>>>>>> 79833785
+            plan_message = self.model(input_messages, self._logs_dir, self.step_number, self._parent_step_number, stop_sequences=["<end_plan>"])
             plan = textwrap.dedent(
                 f"""I still need to solve the task I was given:\n```\n{self.task}\n```\n\nHere are the facts I know and my new/updated plan of action to solve the task:\n```\n{plan_message.content}\n```"""
             )
@@ -605,17 +500,6 @@
             plan=plan,
             model_output_message=plan_message,
         )
-<<<<<<< HEAD
-        ll = f"[bold]{log_message} @ {datetime.now().strftime('%Y-%m-%d %H:%M:%S')}"
-        self.logger.log(Rule(ll, style="orange"), Text(plan), level=LogLevel.INFO)
-        if self._parent_step_number == 0:
-            pth = os.path.join(self._logs_dir, f"summary.md")
-        else:
-            pth = os.path.join(self._logs_dir, f"{self._parent_step_number}", f"summary.md")
-        with open(pth, 'a') as wfp:
-            wfp.write(ll + '\n')
-=======
->>>>>>> 79833785
 
     @property
     def logs(self):
@@ -709,64 +593,12 @@
                 ],
             }
         ]
-        ldir = os.path.join(self._logs_dir, f"{self._parent_step_number}")
         try:
             chat_message: ChatMessage = self.model(messages, self._logs_dir, self.step_number, self._parent_step_number)
             return chat_message.content
         except Exception as e:
             return f"Error in generating final LLM output:\n{e}"
 
-<<<<<<< HEAD
-    def execute_tool_call(self, tool_name: str, arguments: Union[Dict[str, str], str]) -> Any:
-        """
-        Execute tool with the provided input and returns the result.
-        This method replaces arguments with the actual values from the state if they refer to state variables.
-
-        Args:
-            tool_name (`str`): Name of the Tool to execute (should be one from self.tools).
-            arguments (Dict[str, str]): Arguments passed to the Tool.
-        """
-        available_tools = {**self.tools, **self.managed_agents}
-        if tool_name not in available_tools:
-            error_msg = f"Unknown tool {tool_name}, should be instead one of {list(available_tools.keys())}."
-            raise AgentExecutionError(error_msg, self.logger)
-
-        try:
-            print(f"XXXXXXXXXXXXXXXXXXX tool_name={tool_name}, arguments={arguments}")
-            if isinstance(arguments, str):
-                if tool_name in self.managed_agents:
-                    observation = available_tools[tool_name].__call__(arguments)
-                else:
-                    observation = available_tools[tool_name].__call__(arguments, sanitize_inputs_outputs=True)
-            elif isinstance(arguments, dict):
-                for key, value in arguments.items():
-                    if isinstance(value, str) and value in self.state:
-                        arguments[key] = self.state[value]
-                if tool_name in self.managed_agents:
-                    observation = available_tools[tool_name].__call__(**arguments)
-                else:
-                    observation = available_tools[tool_name].__call__(**arguments, sanitize_inputs_outputs=True)
-            else:
-                error_msg = f"Arguments passed to tool should be a dict or string: got a {type(arguments)}."
-                raise AgentExecutionError(error_msg, self.logger)
-            return observation
-        except Exception as e:
-            if tool_name in self.tools:
-                tool = self.tools[tool_name]
-                error_msg = (
-                    f"Error when executing tool {tool_name} with arguments {arguments}: {type(e).__name__}: {e}\nYou should only use this tool with a correct input.\n"
-                    f"As a reminder, this tool's description is the following: '{tool.description}'.\nIt takes inputs: {tool.inputs} and returns output type {tool.output_type}"
-                )
-                raise AgentExecutionError(error_msg, self.logger)
-            elif tool_name in self.managed_agents:
-                error_msg = (
-                    f"Error in calling team member: {e}\nYou should only ask this team member with a correct request.\n"
-                    f"As a reminder, this team member's description is the following:\n{available_tools[tool_name]}"
-                )
-                raise AgentExecutionError(error_msg, self.logger)
-
-=======
->>>>>>> 79833785
     def step(self, memory_step: ActionStep) -> Union[None, Any]:
         """To be implemented in children classes. Should return either None if the step is not final."""
         pass
@@ -788,7 +620,6 @@
             self.prompt_templates["managed_agent"]["task"],
             variables=dict(name=self.name, task=task),
         )
-        print(f"YYYYYYYYYYYYYYYYYYY task={task}, kwargs={kwargs}")
         report = self.run(full_task, **kwargs)
         answer = populate_template(
             self.prompt_templates["managed_agent"]["report"], variables=dict(name=self.name, final_answer=report)
@@ -1195,7 +1026,6 @@
         # Add new step in logs
         memory_step.model_input_messages = memory_messages.copy()
 
-        ldir = os.path.join(self._logs_dir, f"{self._parent_step_number}")
         try:
             model_message: ChatMessage = self.model(
                 memory_messages,
@@ -1204,28 +1034,6 @@
                 stop_sequences=["Observation:", "Calling tools:"],
             )
             memory_step.model_output_message = model_message
-<<<<<<< HEAD
-            if model_message.tool_calls is None or len(model_message.tool_calls) == 0:
-                raise Exception("Model did not call any tools. Call `final_answer` tool to return a final answer.")
-            tool_call = model_message.tool_calls[0]
-            tool_name, tool_call_id = tool_call.function.name, tool_call.id
-            tool_arguments = tool_call.function.arguments
-
-        except openai.BadRequestError as bre:
-            if bre.message.startswith('Error code: 400 - '):
-                BEGINSTR = "\\'msg\\': \\'"
-                ENDSTR = "\\'"
-                begin = bre.message.find(BEGINSTR)
-                if begin >= 0:
-                    msg = bre.message[begin + len(BEGINSTR):]
-                    end = msg.find(ENDSTR)
-                    if end >= 0:
-                        msg = msg[:end]
-                    print(f"ToolCallingAgent: Received a BadRequestError -- {msg}")
-                    raise AgentGenerationError(f"Error in generating tool call with model:\n{msg}", self.logger) from bre
-            raise AgentGenerationError(f"Error in generating tool call with model", self.logger) from bre
-=======
->>>>>>> 79833785
         except Exception as e:
             raise AgentParsingError(f"Error while generating or parsing output:\n{e}", self.logger) from e
 
@@ -1469,18 +1277,13 @@
         self.input_messages = memory_messages.copy()
 
         # Add new step in logs
-        ldir = os.path.join(self._logs_dir, f"{self._parent_step_number}")
         memory_step.model_input_messages = memory_messages.copy()
         try:
             additional_args = {"grammar": self.grammar} if self.grammar is not None else {}
             chat_message: ChatMessage = self.model(
                 self.input_messages,
-<<<<<<< HEAD
                 self._logs_dir, self.step_number, self._parent_step_number,
-                stop_sequences=["<end_code>", "Observation:"],
-=======
                 stop_sequences=["<end_code>", "Observation:", "Calling tools:"],
->>>>>>> 79833785
                 **additional_args,
             )
             memory_step.model_output_message = chat_message
@@ -1493,6 +1296,18 @@
                 memory_step.model_output_message.content = model_output
 
             memory_step.model_output = model_output
+        except openai.BadRequestError as bre:
+            if bre.message.startswith('Error code: 400 - '):
+                BEGINSTR = "\\'msg\\': \\'"
+                ENDSTR = "\\'"
+                begin = bre.message.find(BEGINSTR)
+                if begin >= 0:
+                    msg = bre.message[begin + len(BEGINSTR):]
+                    end = msg.find(ENDSTR)
+                    if end >= 0:
+                        msg = msg[:end]
+                    raise AgentGenerationError(f"Error in generating tool call with model:\n{msg}", self.logger) from bre
+            raise AgentGenerationError(f"Error in generating tool call with model", self.logger) from bre
         except Exception as e:
             raise AgentGenerationError(f"Error in generating model output:\n{e}", self.logger) from e
 
